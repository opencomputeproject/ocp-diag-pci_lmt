[build-system]
requires = ["setuptools>=61.0.0", "wheel"]
build-backend = "setuptools.build_meta"

[project]
name = "ocptv-pci_lmt"
<<<<<<< HEAD
version = "1.2.1"
=======
version = "1.3.0"
>>>>>>> ead866b9
description = "PCI Lane Margining Tool"
readme = "README.md"
authors = [
    { name = "OCP Test & Validation", email = "ocp-test-validation@OCP-All.groups.io" },
]
license = { file = "LICENSE" }
classifiers = [
    "License :: OSI Approved :: MIT License",
    "Programming Language :: Python",
    "Programming Language :: Python :: 3.8",
    "Topic :: System :: Hardware",
]
keywords = ["ocp", "ocptv", "pci", "pcie", "lmt"]
dependencies = []
requires-python = ">=3.8"

[project.optional-dependencies]
dev = ["black", "bumpver", "isort", "pylint", "mypy", "build", "twine"]

[project.urls]
"Homepage" = "https://github.com/opencomputeproject/ocp-diag-pci_lmt"
"Bug reports" = "https://github.com/opencomputeproject/ocp-diag-pci_lmt/issues"
"Source" = "https://github.com/opencomputeproject/ocp-diag-pci_lmt"

[project.scripts]
pci_lmt = "pci_lmt_bin.main:main"

# Increment MAJOR version when you make incompatible API changes
# Increment MINOR version when you add functionality in a backward compatible manner
# Increment PATCH version when you make backward compatible bug fixes
[tool.bumpver]
<<<<<<< HEAD
current_version = "1.2.1"
=======
current_version = "1.3.0"
>>>>>>> ead866b9
version_pattern = "MAJOR.MINOR.PATCH"
commit_message = "bump version {old_version} -> {new_version}"
commit = true
tag = false
push = false

[tool.bumpver.file_patterns]
"pyproject.toml" = ['^current_version = "{version}"', '^version = "{version}"']
"src/pci_lmt/__init__.py" = ['^__version__ = "{version}"']

[tool.black]
line-length = 120

[tool.pylint]
max-line-length = 120
max-args = 8
min-public-methods = 1
max-public-methods = 25
init-hook = 'import sys; sys.path.append("src")'
disable = [
    # @mimir-d: ideally these should be removed
    "missing-module-docstring",
    "missing-class-docstring",
    "missing-function-docstring",
    "logging-fstring-interpolation",
]
good-names = ["fd", "e", "id"]

[tool.isort]
profile = "black"<|MERGE_RESOLUTION|>--- conflicted
+++ resolved
@@ -4,11 +4,7 @@
 
 [project]
 name = "ocptv-pci_lmt"
-<<<<<<< HEAD
-version = "1.2.1"
-=======
 version = "1.3.0"
->>>>>>> ead866b9
 description = "PCI Lane Margining Tool"
 readme = "README.md"
 authors = [
@@ -40,11 +36,7 @@
 # Increment MINOR version when you add functionality in a backward compatible manner
 # Increment PATCH version when you make backward compatible bug fixes
 [tool.bumpver]
-<<<<<<< HEAD
-current_version = "1.2.1"
-=======
 current_version = "1.3.0"
->>>>>>> ead866b9
 version_pattern = "MAJOR.MINOR.PATCH"
 commit_message = "bump version {old_version} -> {new_version}"
 commit = true
