--- conflicted
+++ resolved
@@ -6,8 +6,4 @@
 PCI Express Lane Margining Tool
 """
 
-<<<<<<< HEAD
-__version__ = "1.2.1"
-=======
-__version__ = "1.3.0"
->>>>>>> ead866b9
+__version__ = "1.3.0"